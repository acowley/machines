{-# LANGUAGE CPP #-}
{-# LANGUAGE RankNTypes #-}
{-# LANGUAGE MultiParamTypeClasses #-}
{-# LANGUAGE FlexibleInstances #-}
{-# LANGUAGE UndecidableInstances #-}
#ifndef MIN_VERSION_mtl
#define MIN_VERSION_mtl(x,y,z) 0
#endif
-----------------------------------------------------------------------------
-- |
-- Module      :  Data.Machine.Plan
-- Copyright   :  (C) 2012-2013 Edward Kmett, Rúnar Bjarnason
-- License     :  BSD-style (see the file LICENSE)
--
-- Maintainer  :  Edward Kmett <ekmett@gmail.com>
-- Stability   :  provisional
-- Portability :  MPTCs
--
----------------------------------------------------------------------------
module Data.Machine.Plan
  (
  -- * Plans
    Plan(..)
  , yield
  , await
  , awaits
  ) where

import Control.Applicative
import Control.Category
import Control.Monad (ap, MonadPlus(..))
import Control.Monad.Trans.Class
import Control.Monad.IO.Class
import Control.Monad.State.Class
import Control.Monad.Reader.Class
import Prelude hiding ((.),id)

-------------------------------------------------------------------------------
-- Plans
-------------------------------------------------------------------------------

-- | You can 'construct' a 'Plan', turning it into a
-- 'Data.Machine.Type.Machine'.
--
newtype Plan o m a = Plan
  { runPlan :: forall r.
      (a -> r) ->                               -- Done a
      (o -> r -> r) ->                          -- Yield o (Plan o m a)
      (forall z. (z -> r) -> m z -> r -> r) ->  -- forall z. Await (z -> Plan o m a) (m z) (Plan o m a)
      r ->                                      -- Fail
      r
  }

-- | A @'Plan' o m a@ is a specification for a pure 'Machine', that can perform actions in @m@, which
-- writes values of type @o@, and has intermediate results of type @a@.
--
-- It is perhaps easier to think of 'Plan' in its un-cps'ed form, which would
-- look like:

instance Functor (Plan o m) where
  fmap f (Plan m) = Plan $ \k -> m (k . f)
  {-# INLINE fmap #-}

instance Applicative (Plan o m) where
  pure a = Plan $ \kp _ _ _ -> kp a
  {-# INLINE pure #-}
  (<*>) = ap
  {-# INLINE (<*>) #-}

instance Alternative (Plan o m) where
  empty = Plan $ \_ _ _ kf -> kf
  {-# INLINE empty #-}
  Plan m <|> Plan n = Plan $ \kp ke kr kf -> m kp ke (\ks kir _ -> kr ks kir (n kp ke kr kf)) (n kp ke kr kf)
  {-# INLINE (<|>) #-}

instance Monad (Plan o m) where
  return a = Plan $ \kp _ _ _ -> kp a
  {-# INLINE return #-}
  Plan m >>= f = Plan $ \kp ke kr kf -> m (\a -> runPlan (f a) kp ke kr kf) ke kr kf
  fail _ = Plan $ \_ _ _ kf -> kf
  {-# INLINE (>>=) #-}

instance MonadPlus (Plan o m) where
  mzero = empty
  {-# INLINE mzero #-}
  mplus = (<|>)
  {-# INLINE mplus #-}

-- |
-- @
-- lift 'L'  :: 'Plan' o ('T' a b) a
-- lift 'R'  :: 'Plan' o ('T' a b) b
-- lift 'id' :: 'Plan' oo ('Data.Machine.Is.Is' i) i
-- @
instance MonadTrans (Plan o) where
  lift m = Plan $ \kp _ ka kf -> ka kp m kf
  {-# INLINE lift #-}

instance MonadIO m => MonadIO (Plan o m) where
  liftIO m = Plan $ \kp _ ka kf -> ka kp (liftIO m) kf
  {-# INLINE liftIO #-}

instance MonadState s m => MonadState s (Plan o m) where
  get = lift get
  {-# INLINE get #-}
  put = lift . put
  {-# INLINE put #-}
<<<<<<< HEAD
#ifdef MIN_VERSION_mtl(2,1,0)
  state = lift . state
=======
#if MIN_VERSION_mtl(2,1,0)
  state f = PlanT $ \kp _ _ _ -> state f >>= kp
>>>>>>> a2bf4714
  {-# INLINE state #-}
#endif

instance MonadReader e m => MonadReader e (Plan o m) where
  ask = lift ask
<<<<<<< HEAD
  {-# INLINE ask #-}
#ifdef MIN_VERSION_mtl(2,1,0)
=======
#if MIN_VERSION_mtl(2,1,0)
>>>>>>> a2bf4714
  reader = lift . reader
  {-# INLINE reader #-}
#endif
<<<<<<< HEAD
  local f (Plan m) = Plan $ \kp ke kr -> m kp ke $ \ar -> kr ar . local f
  {-# INLINE local #-}
=======
  local f m = PlanT $ \kp ke kr kf -> local f (runPlanT m kp ke kr kf)

instance MonadWriter w m  => MonadWriter w (PlanT k o m) where
#if MIN_VERSION_mtl(2,1,0)
  writer = lift . writer
#endif
  tell   = lift . tell

  listen m = PlanT $ \kp ke kr kf -> runPlanT m ((kp =<<) . listen . return) ke kr kf

  pass m = PlanT $ \kp ke kr kf -> runPlanT m ((kp =<<) . pass . return) ke kr kf

instance MonadError e m => MonadError e (PlanT k o m) where
  throwError = lift . throwError
  catchError m k = PlanT $ \kp ke kr kf -> runPlanT m kp ke kr kf `catchError` \e -> runPlanT (k e) kp ke kr kf
>>>>>>> a2bf4714

-- | Output a result.
yield :: o -> Plan o m ()
yield o = Plan $ \kp ke _ _ -> ke o (kp ())
{-# INLINE yield #-}

-- | Wait for input.
--
-- @'await' = 'lift' 'id'@
await :: Category k => Plan o (k i) i
await = awaits id
{-# INLINE await #-}

--- | Wait for a particular input.
---
--- @
--- 'awaits' 'L'  :: 'Plan' o ('T' a b) a
--- 'awaits' 'R'  :: 'Plan' o ('T' a b) b
--- 'awaits' 'id' :: 'Plan' o ('Data.Machine.Is.Is' i) i
--- @
awaits :: f a -> Plan o f a
awaits m = Plan $ \kp _ ka kf -> ka kp m kf
{-# INLINE awaits #-}<|MERGE_RESOLUTION|>--- conflicted
+++ resolved
@@ -105,47 +105,20 @@
   {-# INLINE get #-}
   put = lift . put
   {-# INLINE put #-}
-<<<<<<< HEAD
-#ifdef MIN_VERSION_mtl(2,1,0)
+#if MIN_VERSION_mtl(2,1,0)
   state = lift . state
-=======
-#if MIN_VERSION_mtl(2,1,0)
-  state f = PlanT $ \kp _ _ _ -> state f >>= kp
->>>>>>> a2bf4714
   {-# INLINE state #-}
 #endif
 
 instance MonadReader e m => MonadReader e (Plan o m) where
   ask = lift ask
-<<<<<<< HEAD
   {-# INLINE ask #-}
-#ifdef MIN_VERSION_mtl(2,1,0)
-=======
 #if MIN_VERSION_mtl(2,1,0)
->>>>>>> a2bf4714
   reader = lift . reader
   {-# INLINE reader #-}
 #endif
-<<<<<<< HEAD
   local f (Plan m) = Plan $ \kp ke kr -> m kp ke $ \ar -> kr ar . local f
   {-# INLINE local #-}
-=======
-  local f m = PlanT $ \kp ke kr kf -> local f (runPlanT m kp ke kr kf)
-
-instance MonadWriter w m  => MonadWriter w (PlanT k o m) where
-#if MIN_VERSION_mtl(2,1,0)
-  writer = lift . writer
-#endif
-  tell   = lift . tell
-
-  listen m = PlanT $ \kp ke kr kf -> runPlanT m ((kp =<<) . listen . return) ke kr kf
-
-  pass m = PlanT $ \kp ke kr kf -> runPlanT m ((kp =<<) . pass . return) ke kr kf
-
-instance MonadError e m => MonadError e (PlanT k o m) where
-  throwError = lift . throwError
-  catchError m k = PlanT $ \kp ke kr kf -> runPlanT m kp ke kr kf `catchError` \e -> runPlanT (k e) kp ke kr kf
->>>>>>> a2bf4714
 
 -- | Output a result.
 yield :: o -> Plan o m ()
